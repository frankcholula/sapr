import librosa
import numpy as np
import os
import logging

logging.basicConfig(level=logging.DEBUG)
logging.getLogger("numba").setLevel(logging.WARNING)


def extract_mfcc(audio_path: str) -> np.ndarray:
    try:
        y, sr = librosa.load(audio_path)
        frame_length = 0.03 * sr
        hop_length = 0.01 * sr
        mfcc = librosa.feature.mfcc(
            y=y,
            sr=sr,
            n_mfcc=13,
            win_length=int(frame_length),
            hop_length=int(hop_length),
            window="hamming",
            center=True,
        )
        return mfcc
    except Exception as e:
        logging.error(f"Error processing {audio_path}: {str(e)}")
        raise


def extract_mfccs(input_folder: str, output_folder: str) -> str:
    logging.debug(f"Extracting MFCCs from {input_folder} to {output_folder}...")
    os.makedirs(output_folder, exist_ok=True)

    processed_files = 0
    for file in os.listdir(input_folder):
        if file.endswith(".mp3"):
            try:
                input_path = os.path.join(input_folder, file)
                output_file = os.path.join(output_folder, file.replace(".mp3", ".npy"))

                mfcc = extract_mfcc(input_path)
                np.save(output_file, mfcc)

                processed_files += 1
                logging.debug(f"Processed {file} ({processed_files} files done)")

            except Exception as e:
                logging.error(f"Failed to process {file}: {str(e)}")
                continue

    logging.info(f"Completed processing {processed_files} files")
    return output_folder


def load_mfcc(file_path: str) -> np.ndarray:
    try:
        return np.load(file_path)
    except Exception as e:
        logging.error(f"Failed to load MFCC from {file_path}: {str(e)}")
        raise


def load_mfccs(directory_path: str) -> list[np.ndarray]:
    """
    Load all MFCC feature files from a directory.

    Parameters:
        directory_path (str): Path to the directory containing MFCC files (.npy).

    Returns:
        feature_list (list of np.ndarray): List of MFCC feature arrays.
    """
    feature_list = []
    for file_name in os.listdir(directory_path):
        if file_name.endswith(".npy"):  # Check if the file is a NumPy file
            file_path = os.path.join(directory_path, file_name)
            feature_list.append(load_mfcc(file_path))

    return feature_list
<<<<<<< HEAD

def load_mfcc_class(directory_path: str, class_num: int) -> list[np.ndarray]:
    """
    Load one class of MFCC feature files from a directory.

    Parameters:
    directory_path (str): Path to the directory containing MFCC files (.npy).
    class_name (int): Class number

    Returns:
    feature_list (list of np.ndarray): List of MFCC feature arrays.
    """
    feature_list = []
    if class_num < 10:
        class_label = 'w0' + str(class_num)
    else:
        class_label = 'w' + str(class_num)
    for file_name in os.listdir(directory_path):
        if file_name.endswith('.npy'):  # Check if the file is a NumPy file
            if class_label == file_name.split('_')[1]:
                file_path = os.path.join(directory_path, file_name)
                feature_list.append(load_mfcc(file_path))

    return feature_list


def plot_histogram(data: np.ndarray):
    plt.hist(data.flatten(), bins=50)
    plt.show()
=======
>>>>>>> 997b1188


if __name__ == "__main__":
    TRAINING_FOLDER = "dev_set"
    extract_mfccs(TRAINING_FOLDER, "feature_set")<|MERGE_RESOLUTION|>--- conflicted
+++ resolved
@@ -77,7 +77,7 @@
             feature_list.append(load_mfcc(file_path))
 
     return feature_list
-<<<<<<< HEAD
+
 
 def load_mfcc_class(directory_path: str, class_num: int) -> list[np.ndarray]:
     """
@@ -92,25 +92,18 @@
     """
     feature_list = []
     if class_num < 10:
-        class_label = 'w0' + str(class_num)
+        class_label = "w0" + str(class_num)
     else:
-        class_label = 'w' + str(class_num)
+        class_label = "w" + str(class_num)
     for file_name in os.listdir(directory_path):
-        if file_name.endswith('.npy'):  # Check if the file is a NumPy file
-            if class_label == file_name.split('_')[1]:
+        if file_name.endswith(".npy"):  # Check if the file is a NumPy file
+            if class_label == file_name.split("_")[1]:
                 file_path = os.path.join(directory_path, file_name)
                 feature_list.append(load_mfcc(file_path))
 
     return feature_list
 
 
-def plot_histogram(data: np.ndarray):
-    plt.hist(data.flatten(), bins=50)
-    plt.show()
-=======
->>>>>>> 997b1188
-
-
 if __name__ == "__main__":
     TRAINING_FOLDER = "dev_set"
     extract_mfccs(TRAINING_FOLDER, "feature_set")