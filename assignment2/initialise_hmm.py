--- conflicted
+++ resolved
@@ -1,261 +1,134 @@
-import numpy as np
-import pandas as pd
-from mfcc_extract import load_mfccs
-
-
-<<<<<<< HEAD
-def calculate_means(feature_set: list[np.ndarray]) -> np.ndarray:
-    """
-    Calculate global mean and covariance (diagonal) from MFCC files in a directory.
-
-    Parameters:
-        directory_path (str): Path to the directory containing MFCC files (.npy).
-
-    Returns:
-        mean (np.ndarray): Global mean (13-dimensional).
-        covariance (np.ndarray): Diagonal covariance matrix (13x13).
-    """
-    sum = np.zeros(13)
-    count = 0
-    for feature in feature_set:
-        sum += np.sum(feature, axis=1)
-        count += feature.shape[1]
-    mean = sum / count
-    return mean
-
-
-def calculate_variance(feature_set: list[np.ndarray], mean: np.ndarray) -> np.ndarray:
-    """Calculate variance of MFCC features across all frames."""
-    ssd = np.zeros(13)
-    count = 0
-    for feature in feature_set:
-        for frame_idx in range(feature.shape[1]):
-            ssd += (feature[:, frame_idx] - mean) ** 2
-            count += 1
-    variance = ssd / count
-    return variance
-
-
-def create_covariance_matrix(variance: np.ndarray) -> np.ndarray:
-    """Create a diagonal covariance matrix from the variance vector."""
-    return np.diag(variance)
-
-
-# Alternative way to do variance
-# def calculate_variance(feature_set: list[np.ndarray], mean: np.ndarray) -> np.ndarray:
-#     """Calculate variance of MFCC features across all frames using vectorized operations."""
-#     ssd = np.zeros(13)
-#     count = 0
-#     for feature in feature_set:
-#         # mean is shape (13,), feature is shape (13, num_frames)
-#         # Broadcasting will subtract mean from each frame automatically
-#         ssd += np.sum((feature - mean[:, np.newaxis]) ** 2, axis=1)
-#         count += feature.shape[1]
-#     variance = ssd / count
-#     return variance
-
-
-
-def intialize_transition_prob(feature_set: list[np.ndarray], num_states: int) -> float:
-    total_frames = sum(feature.shape[1] for feature in feature_set)
-
-    # Step 2: Calculate average frames per state
-    avg_frames_per_state = total_frames / (len(feature_set) * num_states)
-
-    # Step 3: Calculate self-loop probability using the formula
-    aii = np.exp(-1 / (avg_frames_per_state - 1))
-    return aii
-
-    
-
-
-def initialize_transitions(
-    feature_set: list[np.ndarray], num_states: int
-) -> np.ndarray:
-    # Step 1: Calculate total frames from all audio files
-    total_frames = sum(feature.shape[1] for feature in feature_set)
-
-    # Step 2: Calculate average frames per state
-    avg_frames_per_state = total_frames / (len(feature_set) * num_states)
-
-    # Step 3: Calculate self-loop probability using the formula
-    aii = np.exp(-1 / (avg_frames_per_state - 1))
-
-    # Step 4: Create empty transition matrix
-    A = np.zeros((num_states + 2, num_states + 2))
-
-    # Step 5: Fill transition matrix
-    for i in range(num_states + 2):
-        if i == 0:
-            A[i, i] = 0
-            A[i, i + 1] = 1
-        if 0 < i < num_states - 1 + 2:
-            # For states 0 through 3:
-            A[i, i] = aii  # Self-loop probability (e.g., 0.95)
-            A[i, i + 1] = 1 - aii  # Next state x (e.g., 0.05)
-    return A
-
-
-def print_transition_matrix(A: np.ndarray, precision: int = 3) -> None:
-    """
-    Print a prettified version of the transition matrix.
-
-    Args:
-        A: numpy array of transition probabilities
-        precision: number of decimal places to show (default 3)
-    """
-    n = A.shape[0]
-
-    # Print header
-    print("\nTransition Matrix:")
-    print("─" * (n * 8 + 1))  # Unicode box drawing character
-
-    # Print column headers
-    print("    │", end="")
-    for j in range(n):
-        print(f"  S{j:d}  ", end="")
-    print("\n" + "────┼" + "───────" * n)
-
-    # Print matrix rows
-    for i in range(n):
-        print(f" S{i:d} │", end="")
-        for j in range(n):
-            val = A[i, j]
-            if val == 0:
-                print("  .   ", end="")
-            else:
-                print(f" {val:.{precision}f}", end="")
-        print()
-
-    print("─" * (n * 8 + 1))
-=======
-class HMM:
-    def __init__(
-        self, num_states: int, num_obs: int, feature_set: list[np.ndarray] = None
-    ):
-        assert num_states > 0, "Number of states must be greater than 0."
-        assert num_obs > 0, "Number of observations must be greater than 0."
-
-        self.num_states = num_states
-        self.num_obs = num_obs
-
-        self.pi = np.zeros(num_states + 2)
-        self.pi[0] = 1.0
-
-        if feature_set is not None:
-            assert all(
-                feature.shape[0] == num_obs for feature in feature_set
-            ), "All features must have the same dimension as the number of observations."
-            self.init_parameters(feature_set)
-
-    def init_parameters(self, feature_set: list[np.ndarray]) -> None:
-        self.mean = self.calculate_means(feature_set)
-        self.variance = self.calculate_variance(feature_set, self.mean)
-        self.A = self.initialize_transitions(feature_set, self.num_states)
-        self.B = {
-            "mean": np.tile(self.mean[:, np.newaxis], (1, self.num_states)),
-            "covariance": np.tile(self.variance[:, np.newaxis], (1, self.num_states)),
-        }
-        assert self.B["mean"].shape == (self.num_obs, self.num_states)
-        assert self.B["covariance"].shape == (self.num_obs, self.num_states)
-
-    def calculate_means(self, feature_set: list[np.ndarray]) -> np.ndarray:
-        """
-        Calculate global mean and covariance (diagonal) from MFCC files in a directory.
-        """
-        sum = np.zeros(self.num_obs)
-        count = 0
-        for feature in feature_set:
-            sum += np.sum(feature, axis=1)
-            count += feature.shape[1]
-        mean = sum / count
-        return mean
-
-    def calculate_variance(
-        self, feature_set: list[np.ndarray], mean: np.ndarray
-    ) -> np.ndarray:
-        """Calculate variance of MFCC features across all frames"""
-        ssd = np.zeros(self.num_obs)
-        count = 0
-        for feature in feature_set:
-            ssd += np.sum((feature - mean[:, np.newaxis]) ** 2, axis=1)
-            count += feature.shape[1]
-        variance = ssd / count
-        return variance
-
-    def initialize_transitions(
-        self, feature_set: list[np.ndarray], num_states: int
-    ) -> np.ndarray:
-        total_frames = sum(feature.shape[1] for feature in feature_set)
-        avg_frames_per_state = total_frames / (len(feature_set) * num_states)
-
-        # self-loop probability
-        aii = np.exp(-1 / (avg_frames_per_state - 1))
-        aij = 1 - aii
-
-        # Create transition matrix (including entry and exit states)
-        total_states = num_states + 2
-        A = np.zeros((total_states, total_states))
-
-        # Entry state (index 0)
-        A[0, 1] = 1.0
-
-        for i in range(1, num_states + 1):
-            A[i, i] = aii
-            A[i, i + 1] = aij
-        return A
-
-    def print_parameters(self):
-        print("HMM Parameters:")
-        print(f"\nN (states): {self.num_states}")
-        print(f"\nM (observation dim): {self.num_obs}")
-
-        print(f"\nπ (initial state distribution): {self.pi.round(3)}")
-
-        print("\nA (transition matrix):")
-        self.print_transition_matrix()
-
-        print("\nB (emission parameters):")
-        self.print_emission_parameters()
-
-    def print_transition_matrix(self, precision: int = 3) -> None:
-        """
-        Print the transition matrix using pandas DataFrame for better formatting.
-        """
-        n = self.A.shape[0]
-        df = pd.DataFrame(
-            self.A,
-            columns=[f"S{i}" for i in range(n)],
-            index=[f"S{i}" for i in range(n)],
-        )
-
-        # Replace zeros with dots for cleaner visualization
-        df = df.replace(0, ".")
-        print(df.round(precision))
-
-    def print_emission_parameters(self, precision: int = 3) -> None:
-
-        # Print means
-        print("\nMeans (each column is a state, each row is an MFCC coefficient):")
-        means_df = pd.DataFrame(
-            self.B["mean"],
-            columns=[f"State {i+1}" for i in range(self.num_states)],
-            index=[f"MFCC {i+1}" for i in range(self.num_obs)],
-        )
-        print(means_df.round(precision))
-
-        # Print covariances
-        print("\nVariances (each column is a state, each row is an MFCC coefficient):")
-        cov_df = pd.DataFrame(
-            self.B["covariance"],
-            columns=[f"State {i+1}" for i in range(self.num_states)],
-            index=[f"MFCC {i+1}" for i in range(self.num_obs)],
-        )
-        print(cov_df.round(precision))
->>>>>>> 997b1188
-
-
-if __name__ == "__main__":
-    feature_set = load_mfccs("feature_set")
-    hmm = HMM(8, 13, feature_set)
-    hmm.print_parameters()
+import numpy as np
+import pandas as pd
+from mfcc_extract import load_mfccs
+
+
+class HMM:
+    def __init__(
+        self, num_states: int, num_obs: int, feature_set: list[np.ndarray] = None
+    ):
+        assert num_states > 0, "Number of states must be greater than 0."
+        assert num_obs > 0, "Number of observations must be greater than 0."
+
+        self.num_states = num_states
+        self.num_obs = num_obs
+
+        self.pi = np.zeros(num_states + 2)
+        self.pi[0] = 1.0
+
+        if feature_set is not None:
+            assert all(
+                feature.shape[0] == num_obs for feature in feature_set
+            ), "All features must have the same dimension as the number of observations."
+            self.init_parameters(feature_set)
+
+    def init_parameters(self, feature_set: list[np.ndarray]) -> None:
+        self.mean = self.calculate_means(feature_set)
+        self.variance = self.calculate_variance(feature_set, self.mean)
+        self.A = self.initialize_transitions(feature_set, self.num_states)
+        self.B = {
+            "mean": np.tile(self.mean[:, np.newaxis], (1, self.num_states)),
+            "covariance": np.tile(self.variance[:, np.newaxis], (1, self.num_states)),
+        }
+        assert self.B["mean"].shape == (self.num_obs, self.num_states)
+        assert self.B["covariance"].shape == (self.num_obs, self.num_states)
+
+    def calculate_means(self, feature_set: list[np.ndarray]) -> np.ndarray:
+        """
+        Calculate global mean and covariance (diagonal) from MFCC files in a directory.
+        """
+        sum = np.zeros(self.num_obs)
+        count = 0
+        for feature in feature_set:
+            sum += np.sum(feature, axis=1)
+            count += feature.shape[1]
+        mean = sum / count
+        return mean
+
+    def calculate_variance(
+        self, feature_set: list[np.ndarray], mean: np.ndarray
+    ) -> np.ndarray:
+        """Calculate variance of MFCC features across all frames"""
+        ssd = np.zeros(self.num_obs)
+        count = 0
+        for feature in feature_set:
+            ssd += np.sum((feature - mean[:, np.newaxis]) ** 2, axis=1)
+            count += feature.shape[1]
+        variance = ssd / count
+        return variance
+
+    def initialize_transitions(
+        self, feature_set: list[np.ndarray], num_states: int
+    ) -> np.ndarray:
+        total_frames = sum(feature.shape[1] for feature in feature_set)
+        avg_frames_per_state = total_frames / (len(feature_set) * num_states)
+
+        # self-loop probability
+        aii = np.exp(-1 / (avg_frames_per_state - 1))
+        aij = 1 - aii
+
+        # Create transition matrix (including entry and exit states)
+        total_states = num_states + 2
+        A = np.zeros((total_states, total_states))
+
+        # Entry state (index 0)
+        A[0, 1] = 1.0
+
+        for i in range(1, num_states + 1):
+            A[i, i] = aii
+            A[i, i + 1] = aij
+        return A
+
+    def print_parameters(self):
+        print("HMM Parameters:")
+        print(f"\nN (states): {self.num_states}")
+        print(f"\nM (observation dim): {self.num_obs}")
+
+        print(f"\nπ (initial state distribution): {self.pi.round(3)}")
+
+        print("\nA (transition matrix):")
+        self.print_transition_matrix()
+
+        print("\nB (emission parameters):")
+        self.print_emission_parameters()
+
+    def print_transition_matrix(self, precision: int = 3) -> None:
+        """
+        Print the transition matrix using pandas DataFrame for better formatting.
+        """
+        n = self.A.shape[0]
+        df = pd.DataFrame(
+            self.A,
+            columns=[f"S{i}" for i in range(n)],
+            index=[f"S{i}" for i in range(n)],
+        )
+
+        # Replace zeros with dots for cleaner visualization
+        df = df.replace(0, ".")
+        print(df.round(precision))
+
+    def print_emission_parameters(self, precision: int = 3) -> None:
+
+        # Print means
+        print("\nMeans (each column is a state, each row is an MFCC coefficient):")
+        means_df = pd.DataFrame(
+            self.B["mean"],
+            columns=[f"State {i+1}" for i in range(self.num_states)],
+            index=[f"MFCC {i+1}" for i in range(self.num_obs)],
+        )
+        print(means_df.round(precision))
+
+        # Print covariances
+        print("\nVariances (each column is a state, each row is an MFCC coefficient):")
+        cov_df = pd.DataFrame(
+            self.B["covariance"],
+            columns=[f"State {i+1}" for i in range(self.num_states)],
+            index=[f"MFCC {i+1}" for i in range(self.num_obs)],
+        )
+        print(cov_df.round(precision))
+
+
+if __name__ == "__main__":
+    feature_set = load_mfccs("feature_set")
+    hmm = HMM(8, 13, feature_set)
+    hmm.print_parameters()